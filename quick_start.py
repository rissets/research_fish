#!/usr/bin/env python3
"""
Quick Start Script untuk Fish Dataset Training
Author: AI Assistant
Date: 2025-09-13
"""

import os
import sys
import subprocess
from pathlib import Path

def install_dependencies():
    """Install required dependencies"""
    print("📦 Installing dependencies...")
    try:
        subprocess.check_call([sys.executable, "-m", "pip", "install", "-r", "requirements.txt"])
        print("✅ Dependencies installed successfully")
        return True
    except subprocess.CalledProcessError as e:
        print(f"❌ Failed to install dependencies: {e}")
        return False

def setup_kaggle():
    """Setup Kaggle API"""
    kaggle_dir = Path.home() / ".kaggle"
    kaggle_json = kaggle_dir / "kaggle.json"
    
    if not kaggle_json.exists():
        print(f"\n⚠️  Kaggle API setup required!")
        print(f"1. Go to https://www.kaggle.com/settings")
        print(f"2. Scroll down to 'API' section")
        print(f"3. Click 'Create New API Token'")
        print(f"4. Download kaggle.json")
        print(f"5. Place it at: {kaggle_json}")
        print(f"6. Run: chmod 600 {kaggle_json}")
        
        response = input("\nHave you setup kaggle.json? (y/n): ")
        if response.lower() != 'y':
            print("Please setup Kaggle API first, then run this script again.")
            return False
    
    # Set permissions
    try:
        os.chmod(str(kaggle_json), 0o600)
        print("✅ Kaggle API configured")
        return True
    except Exception as e:
        print(f"❌ Failed to set kaggle.json permissions: {e}")
        return False

def download_datasets():
    """Download fish datasets"""
    print("\n🐟 Downloading fish datasets...")
    try:
        subprocess.check_call([sys.executable, "download_fish_dataset.py"])
        return True
    except subprocess.CalledProcessError as e:
        print(f"❌ Failed to download datasets: {e}")
        return False

def list_available_datasets():
    """List available datasets for training"""
    datasets_dir = Path("./datasets")
    if not datasets_dir.exists():
        print("❌ No datasets directory found")
        return []
    
    available_datasets = []
    for dataset_dir in datasets_dir.iterdir():
        if dataset_dir.is_dir():
            data_yaml = dataset_dir / "data.yaml"
            if data_yaml.exists():
                available_datasets.append({
                    'name': dataset_dir.name,
                    'path': str(data_yaml)
                })
    
    return available_datasets

def start_training():
    """Start training process"""
    datasets = list_available_datasets()
    
    if not datasets:
        print("❌ No datasets available for training")
        print("Run download step first or check datasets directory")
        return False
    
    print(f"\n📊 Available datasets:")
    for i, dataset in enumerate(datasets, 1):
        print(f"  {i}. {dataset['name']}")
    
    try:
        choice = int(input(f"\nSelect dataset (1-{len(datasets)}): ")) - 1
        selected_dataset = datasets[choice]
    except (ValueError, IndexError):
        print("❌ Invalid selection")
        return False
    
    print(f"\n🚀 Starting training with {selected_dataset['name']}...")
    
    # Training parameters
    print("\nTraining options:")
    print("1. Quick training (50 epochs, small batch)")
    print("2. Standard training (100 epochs, medium batch)")  
    print("3. Extended training (200 epochs, large batch)")
    print("4. Custom parameters")
    
    try:
        train_choice = int(input("Select training mode (1-4): "))
    except ValueError:
        train_choice = 2  # Default to standard
    
    # Set parameters based on choice
    if train_choice == 1:
        epochs, batch = 50, 8
    elif train_choice == 2:
        epochs, batch = 100, 16
    elif train_choice == 3:
        epochs, batch = 200, 24
    else:
        try:
            epochs = int(input("Epochs (default 100): ") or "100")
            batch = int(input("Batch size (default 16): ") or "16")
        except ValueError:
            epochs, batch = 100, 16
    
    # Start training
    cmd = [
<<<<<<< HEAD
        sys.executable, "train_fish_detection.py",  # Changed from segmentation to detection
=======
        sys.executable, "train.py",
>>>>>>> 8112bfaa
        "--data", selected_dataset['path'],
        "--epochs", str(epochs),
        "--batch", str(batch),
        "--img", "640",  # image size
        "--weights", "yolov8n.pt",  # use YOLOv8 nano detection model
        "--task", "detect",  # specify detection task
        "--validate",
    ]
    
    print(f"\n🎯 Training command: {' '.join(cmd)}")
    
    try:
        subprocess.check_call(cmd)
        print("🎉 Training completed successfully!")
        return True
    except subprocess.CalledProcessError as e:
        print(f"❌ Training failed: {e}")
        return False

def main():
    print("🐟 Fish Dataset Training - Quick Start")
    print("=" * 60)
    
    while True:
        print(f"\nWhat would you like to do?")
        print("1. Install dependencies")
        print("2. Setup Kaggle API")
        print("3. Download fish datasets")
        print("4. Analyze available datasets")
        print("5. Start training")
        print("6. Exit")
        
        try:
            choice = int(input("\nSelect option (1-6): "))
        except ValueError:
            print("❌ Invalid input. Please enter a number.")
            continue
        
        if choice == 1:
            install_dependencies()
        
        elif choice == 2:
            setup_kaggle()
        
        elif choice == 3:
            if download_datasets():
                print("✅ Datasets downloaded successfully")
            else:
                print("❌ Dataset download failed")
        
        elif choice == 4:
            datasets = list_available_datasets()
            if datasets:
                print(f"\n📊 Available datasets:")
                for dataset in datasets:
                    print(f"  - {dataset['name']}: {dataset['path']}")
                
                # Create preview
                for dataset in datasets:
                    try:
                        subprocess.check_call([
                            sys.executable, "dataset_utils.py", 
                            "--analyze", str(Path(dataset['path']).parent)
                        ])
                    except subprocess.CalledProcessError:
                        print(f"❌ Failed to analyze {dataset['name']}")
            else:
                print("❌ No datasets found")
        
        elif choice == 5:
            start_training()
        
        elif choice == 6:
            print("👋 Goodbye!")
            break
        
        else:
            print("❌ Invalid choice. Please select 1-6.")

if __name__ == "__main__":
    main()<|MERGE_RESOLUTION|>--- conflicted
+++ resolved
@@ -128,11 +128,7 @@
     
     # Start training
     cmd = [
-<<<<<<< HEAD
         sys.executable, "train_fish_detection.py",  # Changed from segmentation to detection
-=======
-        sys.executable, "train.py",
->>>>>>> 8112bfaa
         "--data", selected_dataset['path'],
         "--epochs", str(epochs),
         "--batch", str(batch),
